(ns crux-ui-server.main
  "Routing and bootstrapping"
  (:require [aleph.http :as http]
            [bidi.bidi :as bidi]
            [crux.http-server]
            [crux.api]
            [crux-ui-server.pages :as pages]
            [clojure.java.io :as io]
            [clojure.string :as s])
  (:gen-class)
  (:import (java.io Closeable)))

(defonce closables (atom nil))

(def routes
  [""
   [["" ::home]
    ["/" ::home]
    ["/query-perf" ::query-perf]
    ["/service-worker-for-console.js" ::service-worker-for-console]
    ["/console"
     {"" ::console
      "/output" ::console
      ["/output/" :rd/out-tab] ::console
      ["/" :rd/tab] ::console}]
    ["/static/"
     {true ::static}]
    [true ::not-found]]])


(defmulti handler
  (fn [{:keys [uri] :as req}]
    (some-> (bidi/match-route routes uri) :handler)))

(defmethod handler ::home [req]
  {:status 301
   :headers {"location" "/console"}})

(defmethod handler ::console [req]
  {:status 200
   :headers {"content-type" "text/html"}
   :body (pages/gen-console-page req)})

(defmethod handler ::service-worker-for-console [req]
  {:status 200
   :headers {"content-type" "text/javascript"}
   :body (pages/gen-service-worker req)})

(defn uri->mime-type [uri]
  (cond
    (re-find #".css$" uri) "text/css"
    (re-find #".js$" uri) "text/javascript"
    (re-find #".json$" uri) "application/json"
    (re-find #".png$" uri) "image/png"
    (re-find #".jpe?g$" uri) "image/jpeg"
    (re-find #".svg$" uri) "image/svg"
    :else "text/plain"))

(defmethod handler ::static [{:keys [uri] :as req}]
  (let [relative-uri (s/replace uri #"^/" "")
        resource (io/input-stream (io/resource relative-uri))
        mime-type (uri->mime-type uri)]
    {:status 200
     :headers {"content-type" mime-type}
     :body resource}))

(defmethod handler ::not-found [req]
  {:status 200
   :headers {"content-type" "text/plain"}
   :body "Not found"})

(defmethod handler :default [req]
  {:status 200
  ;:headers {"content-type" "text/plain"}
   :headers {"location" "/console"}
   :body "Not implemented"})

(defn stop-servers []
  (when-let [closables' @closables]
    (println "stopping console server")
    (doseq [^Closeable closable closables']
      (.close closable))
    (reset! closables nil)))

(def node-opts
<<<<<<< HEAD
  {:crux.node/kv-store "crux.kv.rocksdb/kv"
=======
  {:crux.node/topology :crux.standalone/topology
>>>>>>> f157726a
   :crux.standalone/event-log-dir "data/eventlog-1"
   :crux.kv/kv-backend :crux.kv.rocksdb/kv
   :crux.kv/db-dir "data/db-dir-1"})

(def http-opts
  {:server-port 8080
   :cors-access-control
   [:access-control-allow-origin [#".*"]
    :access-control-allow-headers ["X-Requested-With"
                                   "Content-Type"
                                   "Cache-Control"
                                   "Origin"
                                   "Accept"
                                   "Authorization"
                                   "X-Custom-Header"]
    :access-control-allow-methods [:get :options :head :post]]})

(defn -main []
  (let [runtime (Runtime/getRuntime)]
    (.addShutdownHook runtime (Thread. #'stop-servers)))
  (println "starting console server")
  (let [node (crux.api/start-node node-opts)
        crux-http-server (crux.http-server/start-http-server node http-opts)
        console-http-server (http/start-server handler {:port 5000})]
    (reset! closables [node crux-http-server console-http-server])))<|MERGE_RESOLUTION|>--- conflicted
+++ resolved
@@ -83,11 +83,7 @@
     (reset! closables nil)))
 
 (def node-opts
-<<<<<<< HEAD
-  {:crux.node/kv-store "crux.kv.rocksdb/kv"
-=======
   {:crux.node/topology :crux.standalone/topology
->>>>>>> f157726a
    :crux.standalone/event-log-dir "data/eventlog-1"
    :crux.kv/kv-backend :crux.kv.rocksdb/kv
    :crux.kv/db-dir "data/db-dir-1"})
